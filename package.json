{
  "name": "@hyperproof/hypersync-sdk",
<<<<<<< HEAD
  "version": "0.8.3",
=======
  "version": "0.8.2",
>>>>>>> ef8110b1
  "description": "Hypersync SDK",
  "repository": {
    "type": "git",
    "url": "git+https://github.com/Hyperproof/hypersync-sdk"
  },
  "main": "lib/index.js",
  "types": "lib/index.d.ts",
  "scripts": {
    "build": "npm run lint && tsc && copyfiles -u 1 \"src/**/*.d.ts\" lib",
    "lint": "./node_modules/eslint/bin/eslint.js src/**/*.ts"
  },
  "engines": {
    "node": "16"
  },
  "dependencies": {
    "@fusebit/add-on-sdk": "3.1.0",
    "@fusebit/oauth-connector": "1.3.1",
    "@js-joda/core": "3.2.0",
    "@js-joda/timezone": "2.5.0",
    "@types/express": "^4.17.13",
    "@types/node-fetch": "^2.6.1",
    "abort-controller": "3.0.0",
    "html-entities": "2.3.2",
    "http-errors": "1.8.0",
    "http-status-codes": "2.1.4",
    "jsonata": "1.8.6",
    "node-fetch": "2.6.1",
    "query-string": "7.0.0",
    "superagent": "7.1.5",
    "uuid": "8.3.2",
    "xss": "1.0.13"
  },
  "devDependencies": {
    "@types/http-errors": "^1.8.2",
    "@types/jsonwebtoken": "^8.5.8",
    "@types/mime": "^2.0.3",
    "@types/superagent": "^4.1.15",
    "@typescript-eslint/eslint-plugin": "^5.25.0",
    "@typescript-eslint/parser": "^5.25.0",
    "copyfiles": "^2.4.1",
    "eslint": "^8.4.1",
    "eslint-config-prettier": "^8.5.0",
    "prettier": "^2.6.1",
    "ts-node": "8.0.2",
    "typescript": "4.4.4"
  },
  "files": [
    "lib",
    "package.json"
  ]
}<|MERGE_RESOLUTION|>--- conflicted
+++ resolved
@@ -1,10 +1,6 @@
 {
   "name": "@hyperproof/hypersync-sdk",
-<<<<<<< HEAD
   "version": "0.8.3",
-=======
-  "version": "0.8.2",
->>>>>>> ef8110b1
   "description": "Hypersync SDK",
   "repository": {
     "type": "git",
